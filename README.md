<<<<<<< HEAD
# Audio Meta Fixer
=======
# 音频文件元数据编码转换工具 by Claude Code
>>>>>>> 7388cd3a

**Audio metadata encoding repair tool** - Convert audio file metadata from Chinese encodings (GBK, GB2312, Big5, etc.) to UTF-8 encoding, solving Chinese character display issues in audio players.

音频元数据编码修复工具 - 将音频文件（MP3、FLAC、M4A等）的元数据从中文编码（GBK、GB2312、Big5等）统一转换为UTF-8编码，解决音频播放器中文乱码问题。

## 功能特点

- 🎵 **多格式支持**：MP3、FLAC、M4A、MP4、OGG、APE、WAV等
- 🌏 **智能编码检测**：自动识别GBK、GB2312、GB18030、Big5、EUC-JP等编码
- 🤖 **交互式修复**：默认交互模式，智能建议修复内容
- 📁 **目录递归扫描**：自动处理所有子目录中的音频文件
- 🔍 **测试模式**：支持dry-run模式，安全预览转换结果
- 🎯 **损坏检测**：智能识别并处理部分损坏的元数据
- 💾 **记忆功能**：记住用户选择，避免重复询问
- 📊 **进度显示**：实时显示处理进度和统计信息
- 🛡️ **安全可靠**：完整的错误处理和日志记录

## 快速开始

1. **克隆项目**
```bash
git clone https://github.com/your-username/audio-meta-fixer.git
cd audio-meta-fixer
```

2. **安装依赖**
```bash
pip install -r requirements.txt
```

3. **开始使用**
```bash
# 交互模式修复音频元数据（推荐）
python audio_meta_fixer.py /path/to/your/music

# 测试模式预览（安全）
python audio_meta_fixer.py /path/to/your/music --dry-run
```

## 使用方法

### 基本用法（交互模式）

程序默认使用交互模式转换指定目录下的所有音频文件：
```bash
python audio_meta_fixer.py /path/to/music/directory
```

### 测试模式

使用 `--dry-run` 参数可以预览将要进行的转换，而不实际修改文件：
```bash
python audio_meta_fixer.py /path/to/music/directory --dry-run
```

### 直接模式（自动转换）

使用 `--direct` 参数可以启用直接模式，程序会自动处理所有转换而不询问用户：
```bash
python audio_meta_fixer.py /path/to/music/directory --direct
```

### 交互模式特点（默认）

交互模式特点：
- 显示处理进度（当前文件数/总文件数）
- 遇到需要转换的内容时，会显示原始文本和转换结果，询问用户是否转换
- 提供3个选项：(y)默认转换、(n)不转换、(q)退出程序
- 程序会记住用户的选择，下次遇到相同内容时会自动应用已确认的转换
- 转换记录保存在 `confirmed_conversions.json` 文件中

### 示例

```bash
# 交互模式转换当前目录下的所有音频文件（默认）
python audio_meta_fixer.py .

# 转换指定目录，测试模式（仍然是交互模式）
python audio_meta_fixer.py ~/Music --dry-run

# 直接模式转换，不询问用户确认
python audio_meta_fixer.py ~/Music --direct

# 直接模式+测试模式
python audio_meta_fixer.py ~/Music --dry-run --direct
```

## 转换的元数据字段

程序会转换以下常见的元数据字段：
- 标题（Title）
- 艺术家（Artist）
- 专辑（Album）
- 专辑艺术家（Album Artist）
- 注释（Comment）
- 流派（Genre）

## 日志

程序会生成 `metadata_conversion.log` 日志文件，记录所有的转换操作和错误信息。

## 注意事项

1. 建议在转换前备份重要的音频文件
2. 首次使用建议使用 `--dry-run` 模式测试  
3. 程序会自动跳过已经是UTF-8编码的文件
4. 智能检测并跳过损坏的元数据，避免错误转换
5. 对于无法识别的文件格式，程序会记录警告信息并跳过

## 版本信息

**当前版本**: 1.0.0

查看版本信息：
```bash
python audio_meta_fixer.py --version
```

## 作者

**Claude (Anthropic)**

这个项目由 Claude AI 助手开发，旨在解决中文音频元数据编码问题，提升音乐爱好者的聆听体验。

## 贡献

欢迎提交 Issues 和 Pull Requests 来改进这个项目！

## 许可证

本项目采用 [MIT License](LICENSE) 开源许可证。<|MERGE_RESOLUTION|>--- conflicted
+++ resolved
@@ -1,10 +1,4 @@
-<<<<<<< HEAD
-# Audio Meta Fixer
-=======
-# 音频文件元数据编码转换工具 by Claude Code
->>>>>>> 7388cd3a
-
-**Audio metadata encoding repair tool** - Convert audio file metadata from Chinese encodings (GBK, GB2312, Big5, etc.) to UTF-8 encoding, solving Chinese character display issues in audio players.
+# 音频文件元数据编码转换工具
 
 音频元数据编码修复工具 - 将音频文件（MP3、FLAC、M4A等）的元数据从中文编码（GBK、GB2312、Big5等）统一转换为UTF-8编码，解决音频播放器中文乱码问题。
 
@@ -110,27 +104,4 @@
 2. 首次使用建议使用 `--dry-run` 模式测试  
 3. 程序会自动跳过已经是UTF-8编码的文件
 4. 智能检测并跳过损坏的元数据，避免错误转换
-5. 对于无法识别的文件格式，程序会记录警告信息并跳过
-
-## 版本信息
-
-**当前版本**: 1.0.0
-
-查看版本信息：
-```bash
-python audio_meta_fixer.py --version
-```
-
-## 作者
-
-**Claude (Anthropic)**
-
-这个项目由 Claude AI 助手开发，旨在解决中文音频元数据编码问题，提升音乐爱好者的聆听体验。
-
-## 贡献
-
-欢迎提交 Issues 和 Pull Requests 来改进这个项目！
-
-## 许可证
-
-本项目采用 [MIT License](LICENSE) 开源许可证。+5. 对于无法识别的文件格式，程序会记录警告信息并跳过